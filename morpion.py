--- conflicted
+++ resolved
@@ -6,323 +6,36 @@
 #       extension: .py
 #       format_name: light
 #       format_version: '1.5'
-#       jupytext_version: 1.13.7
+#       jupytext_version: 1.13.8
 #   kernelspec:
-#     display_name: Python 3.8.5 ('base')
+#     display_name: ann
 #     language: python
-#     name: python3
+#     name: venv
 # ---
+
+# %load_ext autoreload
+# %autoreload 2
 
 import numpy as np
 import pandas as pd
 import matplotlib.pyplot as plt
 import seaborn as sns
 from tic_env import OptimalPlayer
-from helpers import QPlayer, play_n_games, DQNPlayer, RESULT_FOLDER
+from helpers import QPlayer, play_n_games, DQNPlayer, RESULT_FOLDER, N_GAMES,\
+play_n_games_dqn
+
 
 # $Q(S, A) ← Q(S, A) + α(R + γ max_a Q(S′, a) − Q(S, A))$
 
-<<<<<<< HEAD
-RESULT_FOLDER ='saved_results/'
-
-
-class QPlayer:
-
-    def __init__(self, epsilon=0.2, player="X", alpha=0.05, gamma=0.99, debug=False, seed=42):
-        #self.player = player # 'X' or 'O'
-        self.training = True
-        self.debug = debug
-        self.alpha = alpha
-        self.gamma = gamma
-
-        # We store the last state and action played for each player (especially useful when learning against itself)
-        self.last_action = {'X': None, 'O': None}
-        self.last_state =  {'X': None, 'O': None}
-        self.epsilon = epsilon
-        self.seed = seed
-
-        # By default epsilon is a function of the game number n
-        # For a constant epsilon we thus convert it to a constant function of n
-        if type(epsilon) in [int, float]:
-            self.epsilon = lambda n: epsilon
-
-
-        # We store the state-action pairs as a dictionary with states as key and actions as values
-        # Actions are arrays of lengh 9 in which index i corresponds to playing on square i
-        # The values stores in these arrays are the Q-values associated with this state and actions
-        self.q_values = defaultdict(lambda: np.zeros(9)) # By default, each state has 9 posible actions of Q-value 0
-
-    def train(self):
-        """Set training mode, in which random actions are chosen with probability epsilon"""
-        self.training = True
-    
-    def eval(self):
-        """Set evaluation mode, in which the best action is systematically chosen"""
-        self.training = False
-
-    def toggle_debug(self):
-        """Toggle debug mode, which prints Q-values after each update"""
-        self.debug = not self.debug
-    
-    @staticmethod    
-    def _valid_action_indices(grid):
-        """Returns indices of allowed actions given the state of the game"""
-        return np.where(grid.flatten() == 0)[0]
-    
-    @staticmethod
-    def _invalid_action_indices(grid):
-        """Returns indices of unallowed actions given the state of the game"""
-        return np.where(grid.flatten() != 0)[0]
-
-    @staticmethod
-    def _state2key(grid):
-        """Returns a hashable key given a 2d array"""
-        return tuple(grid.flatten())
-
-    def _random_move(self, grid):
-        """Returns a random available action"""
-        return int(np.random.choice(QPlayer._valid_action_indices(grid)))
-        
-    def _best_move(self, grid):
-        """
-        Given the 9-action array associated to the current grid, 
-        pick the move with highest Q-value
-        """
-        actions_allowed = self.q_values[QPlayer._state2key(grid)].copy()
-        actions_allowed[QPlayer._invalid_action_indices(grid)] = float('-inf') # set invalid actions' Q-value to -1
-
-        # Choose the action with the highest Q-value
-        # If multiple actions have the max value, pick the first one
-        return int(np.argmax(actions_allowed)) 
-    
-    def act(self, grid, player='X', n=0):
-        """
-        Choose the next move according to the state of the game
-        """
-        action = None
-        if self.training:
-            if random.random() < self.epsilon(n): # explore new action with probability epsilon
-                ## random move
-                action = self._random_move(grid)
-            else :
-                action = self._best_move(grid)
-        else: # if not in training, choose greedy action
-            action = self._best_move(grid)
-        
-        # Save the current state and action for the next update
-        self.last_action[player] = action
-        self.last_state[player] = grid
-
-        return action
-
-    def update(self, current_state, reward, player):
-        """
-        Update the Q-value associated with the last state and action performed
-        according to the Q-learning update rule.
-        
-        last_state: grid previous to the last action performed
-        current_state: grd after performing the last action
-        action: last action performed
-        reward: total reward obtained by this player after its last action and the following opponent's action
-        """
-        
-        last_state_key = QPlayer._state2key(self.last_state[player])
-        last_action = self.last_action[player]
-        prev_q_value = self.q_values[last_state_key][last_action]
-
-        if reward != 0: # since the game ended, the next state's Q-value is 0
-            greedy_q_value = 0
-        else:
-            greedy_move = self._best_move(current_state)
-            current_state_key = QPlayer._state2key(current_state)
-            greedy_q_value = self.q_values[current_state_key][greedy_move]
-
-        # Update the previous state Q-value given the current state and reward observation
-        self.q_values[last_state_key][last_action] = prev_q_value + \
-            self.alpha * (reward + self.gamma * greedy_q_value - prev_q_value)
-
-        if self.debug and reward != 0:
-            print('='*50)
-            print(self.last_state[player], end='\n\n')
-            print(f"Player {player} played square {last_action}")
-            
-            print(f"\nGot reward {reward}")
-            print(f"Previous Q-value: {prev_q_value}  \n New Q-value: {self.q_values[last_state_key][last_action]}", end='\n\n')
-            print(f"Next best move Q-value {greedy_q_value}")
-            input()
-            
-    def get_q_values(self, state):
-        return self.q_values[QPlayer._state2key(state)].reshape((3,3))
-
-
-def play_n_games(player_1, player_2, n_games=20_000, update_players=None, verbose=False, evaluate=None, seed=42):
-    """
-    Play a specified number of tic tac toe games between two players.
-    
-    player_1: first player. Needs to implement methods `act` and `set_player`
-    player_2: second player. Needs to implement methods `act` and `set_player`
-    n_games: number of games played between the two players
-    update_players: determines which players need to be updated after each move. Can take value 1, 2 or 'both'.
-    """
-    np.random.seed(seed)
-    env = TictactoeEnv()
-    turns = np.array(['O', 'X'])
-    results, evalutions = [], []
-    reward_1 = reward_2 = 0
-    rolling_win_average = 0
-    for game_number in tqdm(range(n_games)):
-        env.reset()
-        grid, _, __ = env.observe()
-        turns = turns[[1,0]] # Swap X and O every game
-
-        for j in range(9):
-            is_player_1_move = env.current_player == turns[0]
-            if is_player_1_move:
-                move = player_1.act(grid, player=turns[0], n=game_number)
-            else:
-                move = player_2.act(grid, player=turns[1], n=game_number)
-            
-
-            if env.check_valid(move):
-                grid, end, winner = env.step(move, print_grid=verbose)
-                reward_1 = env.reward(turns[0])
-                reward_2 = -1 * reward_1
-            else:
-            # If a move is not valid then the current player lost the game
-                end = True
-                winner = turns[1] if is_player_1_move else turns[0]
-                reward_1 = -1 if is_player_1_move else 1
-                reward_2 = -1 * reward_1
-
-            if verbose :
-                print(f"Reward 1: {reward_1}")
-                print(f"Reward 2: {reward_2}")
-                
-            # Check if we need to update any player's parameters
-            if j >= 2 and update_players is not None:
-                # Update player 1's Q-value if player 2 just played or if it's the end
-                if (end or not is_player_1_move) and (update_players == 1 or update_players == 'both'):
-                    if verbose :
-                        print(f"Updating {player_1} with reward {reward_1}")
-                    player_1.update(grid, reward_1, turns[0])
-                    
-                # Update player 2's Q-value if player 1 just played or if it's the end
-                if (end or is_player_1_move) and (update_players == 2 or update_players == 'both'):
-                    if verbose :
-                        print(f"Updating {player_2} with reward {reward_2}")
-                    player_2.update(grid, reward_2, turns[1])
-
-            if end:
-                if verbose:
-                    print('-------------------------------------------')
-                    print('Game end, winner is player ' + str(winner))
-                    print('Player 1 = ' +  turns[0])
-                    print('Player 2 = ' +  turns[1])
-                
-                rolling_win_average += reward_1
-                if (game_number + 1) % 250 == 0:
-                    print(rolling_win_average / 250, end='\r')
-                    rolling_win_average = 0
-
-                # Compute M_opt and M_rand on the specified players every 250 games
-                if evaluate is not None and (game_number + 1) % 250 == 0:
-                    evaluation = [game_number]
-                    
-                    if evaluate == player_1 or evaluate=="both":
-                        player_1.eval()
-                        m_opt = measure_score(player_1, "opt", verbose=False)
-                        m_rand = measure_score(player_1, "rand", verbose=False)
-                        evaluation.append(m_opt)
-                        evaluation.append(m_rand)
-                        player_1.train()
-                    
-                    # Don't evalute twice if training against itself
-                    if (evaluate == player_2 or evaluate=="both") and player_1 != player_2:
-                        player_2.eval()
-                        m_opt = measure_score(player_2, "opt", verbose=False)
-                        m_rand = measure_score(player_2, "rand", verbose=False)
-                        evaluation.append(m_opt)
-                        evaluation.append(m_rand)
-                        player_2.train()
-                        
-                    evalutions.append(evaluation)
-                    
-                results.append([game_number + 1, reward_1, reward_2, turns[0], turns[1]])
-                break
-    
-    game_res = pd.DataFrame(data=results, columns=['game', 'reward_1', 'reward_2', 'player_1', 'player_2'])
-    perf_columns = ["game"]
-    
-    if evaluate == player_1 or evaluate == "both":
-        perf_columns += ["player_1_opt", "player_1_rand"]
-    if (evaluate == player_2 or evaluate == "both") and player_1 != player_2:
-        perf_columns += ["player_2_opt", "player_2_rand"]
-        
-    agents_perf = pd.DataFrame(data=evalutions, columns=perf_columns)
-
-    results = game_res if evaluate is None else game_res.merge(agents_perf, how="outer", on="game")
-    return results
-
-
-def measure_score(player_1, opponent_strategy='opt', n_games=500, seed=42, verbose=True):
-    """
-    Play a specified number of tic tac toe games between two players.
-    
-    player_1: player evaluated
-    opponent_strategy: 'opt' or 'rand'
-    n_games: number of games played between the two players
-    seed: number used to determine randomness of the successive games
-    """
-    
-    player_2 = OptimalPlayer(epsilon = 0 if opponent_strategy == 'opt' else 1)
-    env = TictactoeEnv()
-    turns = np.array(['O', 'X'])
-    m = 0
-    rng = np.random.RandomState(seed)
-    iterator = tqdm(range(n_games)) if verbose else range(n_games)
-    
-    if verbose:
-        n_win = n_lose = n_even = 0
-        
-    for game_number in iterator:
-
-        np.random.seed(rng.randint(low=0, high=32767))
-        env.reset()
-        grid, _, __ = env.observe()
-        turns = turns[[1,0]] # Swap X and O every game
-        # player_1.set_player(turns[0])
-        # player_2.set_player(turns[1])
-        
-        for j in range(9):
-            is_player_1_move = env.current_player == turns[0]
-            if is_player_1_move:
-                move = player_1.act(grid, player=turns[0], n=game_number)
-            else:
-                move = player_2.act(grid, player=turns[1], n=game_number)
-            
-            if env.check_valid(move):
-                grid, end, winner = env.step(move, print_grid=verbose)
-            else:
-                # If a move is not valid then the current player lost the game
-                end = True
-                winner = turns[1] if is_player_1_move else turns[0]
-
-            if end:
-                gain = 1 if winner == turns[0] else (-1 if winner == turns[1] else 0)
-                if verbose:
-                    n_win += gain == 1
-                    n_lose += gain == -1
-                    n_even += gain == 0
-                m += gain
-                break
-    if verbose:
-        return m / n_games, n_win, n_lose, n_even
-
-    return m / n_games
-
-
-=======
->>>>>>> ccb191c7
+def decreasing_epsilon(n, n_star=10_000, eps_min=0.1, eps_max=0.8):
+    return max(eps_min, eps_max * (1 - n / n_star))
+
+
+def add_bins(subdf):
+    subdf['bins'] = pd.cut(subdf.game, range(0, 20_001, 250)).apply(lambda x: x.right)
+    return subdf
+
+
 # ## 2.1 Learning from experts
 #
 # In this section, you will study whether Q-learning can learn to play Tic Tac Toe by playing against
@@ -350,20 +63,9 @@
 g.set_ylabel("average reward")
 
 plt.savefig("plots/question1.jpg", dpi=100)
-
-
 # -
 
 # ### Question 2
-
-<<<<<<< HEAD
-def decreasing_epsilon(n, n_star=10_000, eps_min=0.1, eps_max=0.8):
-=======
-## definition of the decreasing epsilon
-def decreasing_epsilon(n, eps_min=0.1, eps_max=0.8, n_star=10_000):
->>>>>>> ccb191c7
-    return max(eps_min, eps_max * (1 - n / n_star))
-
 
 LOAD_RESULTS = False
 
@@ -402,32 +104,15 @@
         avg_reward["n_star"] = n_star
         results.append(avg_reward)
 
-
-# +
-def add_bins(subdf):
-    subdf['bins'] = pd.cut(subdf.game, range(0, 20_001, 250)).apply(lambda x: x.right)
-    return subdf
-
-<<<<<<< HEAD
-
-# +
-=======
->>>>>>> ccb191c7
+# +
 if not LOAD_RESULTS:
     effect = pd.concat(results)
     effect = effect.groupby("n_star").apply(add_bins).groupby(["n_star", "bins"]).mean()
     effect.to_csv(RESULT_FOLDER + "n_star_effect.csv")
 else:
     effect = pd.read_csv(RESULT_FOLDER + 'n_star_effect.csv')
-<<<<<<< HEAD
     
-=======
-
-# -
-
->>>>>>> ccb191c7
 effect = effect.drop(["reward_2", "game"], axis=1)
-# -
 
 # +
 plt.figure(figsize=(20, 6))
@@ -667,333 +352,6 @@
 
 # # DQN
 
-<<<<<<< HEAD
-import tensorflow as tf
-from tensorflow import keras
-from tensorflow.keras import layers
-from collections import deque, namedtuple
-
-# +
-Observation = namedtuple('Observation', 'state action next_state reward')
-
-class ReplayBuffer:
-
-    def __init__(self, buffer_size, batch_size):
-        self.buffer = deque([], maxlen=buffer_size)
-        self.batch_size = batch_size  # Size of batch taken from replay buffer
-
-    def length(self):
-        return len(self.buffer)
-
-    def can_update(self):
-        return self.length() >= self.batch_size # Check if we have a complete batch of observations
-
-    def append(self, *args):
-        self.buffer.append(Observation(*args))
-
-    def random_sample(self):
-        sample = random.sample(self.buffer, self.batch_size)
-        #Unzip observation values into separate lists and cast each list as a numpy array
-        return [np.array(val) for val in zip(*sample)]
-
-
-# -
-
-class DQNPlayer:
-
-    def __init__(self, epsilon=0.2, alpha=0.05, gamma=0.99, batch_size=64, buffer_size=10_000, 
-                update_target_frequency=500, lr=0.0005, debug=False, seed=42):
-        self.training = True
-        self.debug = debug
-        self.alpha = alpha
-        self.gamma = gamma
-        self.seed = seed
-
-        # By default epsilon is a function of the game number n
-        # For a constant epsilon we thus convert it to a constant function of n
-        self.epsilon = epsilon
-        if type(epsilon) in [int, float]:
-            self.epsilon = lambda n: epsilon
-
-        # # We store the last state and action played for each player for a future update
-        self.last_action = {'X': None, 'O': None}
-        self.last_state =  {'X': None, 'O': None}
-        
-        self.replay_buffer = ReplayBuffer(buffer_size, batch_size)
-        self.update_target_frequency = update_target_frequency # How often to update the target network
-        self.update_counter = 0
-
-        self.optimizer = keras.optimizers.Adam(learning_rate=lr, clipnorm=1.0)
-        self.loss_function = keras.losses.Huber()
-        self.model = DQNPlayer._create_model() # Predicts at each step
-        self.target_model = DQNPlayer._create_model() # Target model is updated every `update_target_frequency` steps
-        self._update_target() #set the target weights equal to the model weights
-
-    @staticmethod
-    def _create_model():
-        inputs = layers.Input(shape=(3, 3, 2,))
-        layer0 = layers.Flatten()(inputs) # Flatten input tensors
-        layer1 = layers.Dense(128, activation="relu")(layer0) # 2 hidden layers with ReLu activation
-        layer2 = layers.Dense(128, activation="relu")(layer1)
-        action = layers.Dense(9, activation="linear")(layer2)
-        return keras.Model(inputs=inputs, outputs=action)
-
-    def train(self):
-        """Set training mode, in which random actions are chosen with probability epsilon"""
-        self.training = True
-    
-    def eval(self):
-        """Set evaluation mode, in which the best action is systematically chosen"""
-        self.training = False
-
-    def toggle_debug(self):
-        """Toggle debug mode, which prints Q-values after each update"""
-        self.debug = not self.debug
-        
-    @staticmethod    
-    def _invalid_action_indices(grid):
-        """Returns indices of unallowed actions given the state of the game"""
-        grid = grid.copy()
-        grid = tf.reduce_sum(grid, axis=-1).numpy()
-        return np.where(grid.flatten() != 0)[0]
-    
-    @staticmethod    
-    def _valid_action_indices(grid, tensor=False):
-        """Returns indices of allowed actions given the state of the game"""
-        grid = grid.copy()
-        if tensor:
-            grid = tf.reduce_sum(grid, axis=-1).numpy()
-        return np.where(grid.flatten() == 0)[0]
-    
-
-    @staticmethod
-    def _state2input(grid, player):
-        """Returns a 3x3x2 tensor from the 2d grid"""
-        player_val = 1 if player == 'X' else -1 # Find which value the player is
-        opponent_val = -1 * player_val
-
-        t = np.zeros((3,3,2))
-        t[:,:,0] = grid == player_val # Set to 1 the position taken by the player
-        t[:,:,1] = grid == opponent_val # Set to 1 the position taken by the opponent
-        return t.astype(int)
-
-    def _random_move(self, grid):
-        """Returns a random available action"""
-        return int(np.random.choice(DQNPlayer._valid_action_indices(grid)))
-        #return random.randrange(9)
-
-    def _predict_move(self, grid, player):
-        """
-        Given the 9-action array associated to the current grid, 
-        pick the move with highest Q-value
-        """
-        # Convert the grid to an input tensor of shape (1, 3, 3, 2)
-        state_tensor = DQNPlayer._state2input(grid, player)[None,:,:,:] 
-        # Predict output
-        action_probs = self.model(state_tensor, training=False)
-        # Choose the action with the highest output
-        action_chosen = tf.argmax(action_probs[0]).numpy() 
-        return int(action_chosen)
-    
-    def act(self, grid, player='X', n=0):
-        """Choose the next move according to the state of the game"""
-        action = None
-        if self.training:
-            if random.random() < self.epsilon(n): # explore new action with probability epsilon
-                # random move
-                action = self._random_move(grid)
-            else :
-                action = self._predict_move(grid, player)
-        else: # if not in training, choose greedy action
-            action = self._predict_move(grid, player)
-        
-        # Save the current state and action for future update
-        self.last_action[player] = action
-        self.last_state[player] = grid
-
-        return action
-    
-    def _update_target(self):
-        self.target_model.set_weights(self.model.get_weights())
-
-    def update(self, current_state, reward, player):
-        """
-        Update the Q-value associated with the last state and action performed
-        according to the Q-learning update rule.
-        
-        current_state: grd after performing the last action
-        reward: total reward obtained by this player after its last action and the following opponent's action
-        """
-        
-        self.replay_buffer.append(DQNPlayer._state2input(self.last_state[player], player),
-                        self.last_action[player], 
-                        DQNPlayer._state2input(current_state, player), 
-                        reward)
-
-        if not self.replay_buffer.can_update(): # Return if we don't have enough observations yet
-            return 0#, 0, 0
-
-        states, actions, next_states, rewards = self.replay_buffer.random_sample()
-        
-        # Get the updated Q-values for the sampled future states
-        future_rewards = self.target_model.predict(next_states) # batch size x 9
-        # Create a mask of states that are not final
-        non_final_mask = tf.convert_to_tensor((np.array(rewards) == 0).astype(float))
-        # Set future rewards to 0 if it is already in a final state
-        future_rewards *= non_final_mask[:,None]
-        
-        #set illegal actions to -1 in legal_rewards
-        legal_rewards = np.clip(future_rewards.numpy(), -1, 1) # clip predicted future rewards in [-1, 1]
-        for i, next_state in enumerate(next_states):
-            #legal_rewards[i] = future_rewards[i]
-            legal_rewards[i, DQNPlayer._invalid_action_indices(next_state)] = -1 
-            #legal_action_mask = np.ones(9)
-            #legal_action_mask[DQNPlayer._invalid_action_indices(next_state)] = -1
-            #legal_rewards[i] = future_rewards[i] * legal_action_mask # set rewards of illegal actions to -1 
-        
-        # Q value = reward + discount factor * expected future reward
-        target_q_values = rewards + self.gamma * tf.reduce_max(legal_rewards,axis=1) #tf.clip_by_value( ,-1,1)
-        # Create a mask so we only calculate loss on the updated Q-values
-        chosen_action_mask = tf.one_hot(actions, 9) # batch size x 9 
-        
-        with tf.GradientTape() as tape:
-            # Get the 9 predicted Q-values for each state
-            q_values = self.model(states) # batch size x 9
-
-            # Only keep the Q-value for the action chosen
-            current_q_values = tf.reduce_sum(q_values * chosen_action_mask, axis=1)
-            # Calculate loss between target Q-values and predicted Q-values
-            loss = self.loss_function(target_q_values, current_q_values)
-
-        # Backpropagation
-        grads = tape.gradient(loss, self.model.trainable_variables)
-        self.optimizer.apply_gradients(zip(grads, self.model.trainable_variables))
-       
-        # Update the target network every `update_target_frequency` games
-        self.update_counter += 1
-        if self.update_counter == self.update_target_frequency:
-            self._update_target()
-            self.update_counter = 0
-        return loss.numpy()#, q_values.numpy().min(), q_values.numpy().max()
-
-
-# +
-def play_n_games(player_1, player_2, n_games=20_000, update_players=None, verbose=False, evaluate=None, seed=42):
-    """
-    Play a specified number of tic tac toe games between two players.
-    
-    player_1: first player. Needs to implement methods `act` and `set_player`
-    player_2: second player. Needs to implement methods `act` and `set_player`
-    n_games: number of games played between the two players
-    update_players: determines which players need to be updated after each move. Can take value 1, 2 or 'both'.
-    """
-    np.random.seed(seed)
-    env = TictactoeEnv()
-    turns = np.array(['O', 'X'])
-    results, evalutions = [], []
-    reward_1 = reward_2 = 0
-    loss_1 = loss_2 = 0
-    #rolling_win_average = n_illegal_move = loss = min_target= max_target= counter = 0
-    for game_number in tqdm(range(n_games)):
-        env.reset()
-        grid, _, __ = env.observe()
-        turns = turns[[1,0]] # Swap X and O every game
-
-        for j in range(9):
-            is_player_1_move = env.current_player == turns[0]
-            if is_player_1_move:
-                move = player_1.act(grid, player=turns[0], n=game_number)
-            else:
-                move = player_2.act(grid, player=turns[1], n=game_number)
-            
-
-            if env.check_valid(move):
-                grid, end, winner = env.step(move, print_grid=verbose)
-                reward_1 = env.reward(turns[0])
-                reward_2 = -1 * reward_1
-            else:
-                #n_illegal_move += 1
-            # If a move is not valid then the current player lost the game
-                end = True
-                winner = turns[1] if is_player_1_move else turns[0]
-                reward_1 = -1 if is_player_1_move else 1
-                reward_2 = -1 * reward_1
-
-            if verbose :
-                print(f"Reward 1: {reward_1}")
-                print(f"Reward 2: {reward_2}")
-                
-            # Check if we need to update any player's parameters
-            if (end or j >= 2) and update_players is not None:
-                
-                # Update player 1's Q-value if player 2 just played or if it's the end
-                if (end or not is_player_1_move) and update_players in [1, 'both']:
-                    if verbose :
-                        print(f"Updating {player_1} with reward {reward_1}")
-                    loss_1 = player_1.update(grid, reward_1, turns[0])#,  upd_min_target, upd_max_target
-                    #loss += upd_loss
-                    #min_target += upd_min_target
-                    #max_target += upd_max_target
-                    #counter+= 1
-                    
-                # Update player 2's Q-value if player 1 just played or if it's the end
-                if (end or is_player_1_move) and update_players in [2, 'both']:
-                    if verbose :
-                        print(f"Updating {player_2} with reward {reward_2}")
-                    loss_2 = player_2.update(grid, reward_2, turns[1])
-
-            if end:
-                if verbose:
-                    print('-------------------------------------------')
-                    print('Game end, winner is player ' + str(winner))
-                    print('Player 1 = ' +  turns[0])
-                    print('Player 2 = ' +  turns[1])
-                
-#                rolling_win_average += reward_1
-#                if (game_number + 1) % 250 == 0:
-#                    print(f"win rate: {rolling_win_average / 250:.2f}, {n_illegal_move} illegal moves, \
-#number of updates: {counter}, loss_1: {loss_1/counter:.4f}, min q-value: {min_target/counter:.2f}, max q-value: {max_target/counter:.2f}", end='\r')
-#                    rolling_win_average = n_illegal_move = loss = min_target =max_target = counter = 0
-
-                # Compute M_opt and M_rand on the specified players every 250 games
-                if evaluate is not None and (game_number + 1) % 250 == 0:
-                    evaluation = [game_number]
-                    
-                    if evaluate == player_1 or evaluate=="both":
-                        player_1.eval()
-                        m_opt = measure_score(player_1, "opt", verbose=False)
-                        m_rand = measure_score(player_1, "rand", verbose=False)
-                        evaluation.append(m_opt)
-                        evaluation.append(m_rand)
-                        player_1.train()
-                    
-                    # Don't evalute twice if training against itself
-                    if (evaluate == player_2 or evaluate=="both") and player_1 != player_2:
-                        player_2.eval()
-                        m_opt = measure_score(player_2, "opt", verbose=False)
-                        m_rand = measure_score(player_2, "rand", verbose=False)
-                        evaluation.append(m_opt)
-                        evaluation.append(m_rand)
-                        player_2.train()
-                        
-                    evalutions.append(evaluation)
-                    
-                results.append([game_number + 1, reward_1, reward_2, turns[0], turns[1], loss_1, loss_2])
-                break
-    
-    game_res = pd.DataFrame(data=results, columns=['game', 'reward_1', 'reward_2', 'player_1', 'player_2', 'loss_1', 'loss_2'])
-    perf_columns = ["game"]
-    
-    if evaluate == player_1 or evaluate == "both":
-        perf_columns += ["player_1_opt", "player_1_rand"]
-    if (evaluate == player_2 or evaluate == "both") and player_1 != player_2:
-        perf_columns += ["player_2_opt", "player_2_rand"]
-        
-    agents_perf = pd.DataFrame(data=evalutions, columns=perf_columns)
-
-    results = game_res if evaluate is None else game_res.merge(agents_perf, how="outer", on="game")
-    return results
-# -
 
 # ### Question 11
 #
@@ -1002,17 +360,16 @@
 
 LOAD_RESULTS = True
 
-n_games = 20_000
 if not LOAD_RESULTS:
     #linear activation and clipping only future_rewards
     player_1 = DQNPlayer()
     player_2 = OptimalPlayer(epsilon=0.5)
-    results = play_n_games(player_1, player_2, n_games=n_games, update_players=1, verbose=False)
+    results = play_n_games_dqn(player_1, player_2, n_games=N_GAMES, update_players=1, verbose=False)
     results.to_csv(RESULT_FOLDER + 'question11.csv', index=False)
 else:
     results = pd.read_csv(RESULT_FOLDER + 'question11.csv')
 # Group games into bins of 250 games
-results['bins'] = pd.cut(results.game, range(0, n_games + 1, 250)).apply(lambda x: x.right)
+results['bins'] = pd.cut(results.game, range(0, N_GAMES + 1, 250)).apply(lambda x: x.right)
 sns.lineplot(data=results.groupby("bins").mean(), x="game", y="reward_1")
 plt.show()
 sns.lineplot(data=results.groupby("bins").mean(), x="game", y="loss_1")
@@ -1022,17 +379,17 @@
 # Repeat the training but without the replay buffer and with a batch size of 1: At every step, update the network by using only the latest transition. What do you observe?
 # Expected answer: A figure with two subplots showing average reward and average training loss during training (caption length < 50 words).
 
-LOAD_RESULTS = True
+LOAD_RESULTS = False
 
 if not LOAD_RESULTS:
     player_1 = DQNPlayer(buffer_size=1, batch_size=1)
     player_2 = OptimalPlayer(epsilon=0.5)
-    results = play_n_games(player_1, player_2, n_games=n_games, update_players=1, verbose=False)
-    results.to_csv(RESULT_FOLDER + 'question12.csv', index=False)
+    results = play_n_games_dqn(player_1, player_2, n_games=N_GAMES, update_players=1, verbose=False)
+    results.to_csv(RESULT_FOLDER + 'fast_question12.csv', index=False)
 else:
     results = pd.read_csv(RESULT_FOLDER + 'question12.csv')
 # Group games into bins of 250 games
-results['bins'] = pd.cut(results.game, range(0, n_games + 1, 250)).apply(lambda x: x.right)
+results['bins'] = pd.cut(results.game, range(0, N_GAMES + 1, 250)).apply(lambda x: x.right)
 sns.lineplot(data=results.groupby("bins").mean(), x="game", y="reward_1")
 plt.show()
 sns.lineplot(data=results.groupby("bins").mean(), x="game", y="loss_1")
@@ -1054,7 +411,7 @@
     player_2 = OptimalPlayer(epsilon=0.5)
     for n_star in n_stars:
         player_1 = DQNPlayer(epsilon = lambda n: decreasing_epsilon(n, n_star=n_star))
-        temp_res = play_n_games(player_1, player_2, n_games=20_000, update_players=1, verbose=False, evaluate=player_1)
+        temp_res = play_n_games_dqn(player_1, player_2, n_games=N_GAMES, update_players=1, verbose=False, evaluate=player_1)
         temp_res["n_star"] = n_star
         res.append(temp_res)
 
@@ -1105,7 +462,7 @@
         print("Optimal player epsilon:", eps)
         player_1 = DQNPlayer(epsilon=lambda n: decreasing_epsilon(n, n_star=opt_n_star))
         player_2 = OptimalPlayer(epsilon=eps)
-        temp_res = play_n_games(player_1, player_2, n_games=20_000, update_players=1, evaluate=player_1)
+        temp_res = play_n_games_dqn(player_1, player_2, n_games=N_GAMES, update_players=1, evaluate=player_1)
         temp_res["eps"] = eps
         eps_res.append(temp_res)
 
@@ -1115,20 +472,6 @@
         eps_eval.to_csv(RESULT_FOLDER + "question14.csv")
 else:
     eps_eval = pd.read_csv(RESULT_FOLDER + "32000_question14.csv")
-# +
-#nstar = 1
-f, a = plt.subplots(figsize=(16, 5))
-for eps in eps_opts :
-    g = sns.lineplot(data=eps_eval[eps_eval.eps == eps], x="game", y="player_1_opt", label=f"$\epsilon=${eps}")
-    g.set_ylabel('$M_{opt}$', fontsize=16)
-plt.show()
-
-f, a = plt.subplots(figsize=(16, 5))
-for eps in eps_opts :
-    g = sns.lineplot(data=eps_eval[eps_eval.eps == eps], x="game", y="player_1_rand", label=f"$\epsilon=${eps}")
-    g.set_ylabel('$M_{rand}$', fontsize=16)
-plt.show()
-
 # +
 #nstar = 32 000
 f, a = plt.subplots(figsize=(16, 5))
@@ -1167,7 +510,7 @@
     ## running multiple games for different values of eps_opt
     for eps in eps_opts :
         player = DQNPlayer(epsilon=eps)
-        temp_res = play_n_games(player, player, n_games=20_000, update_players="both", evaluate=player)
+        temp_res = play_n_games_dqn(player, player, n_games=N_GAMES, update_players="both", evaluate=player)
         temp_res["eps"] = eps
         eps_res.append(temp_res)
     autotrain_eps = pd.concat(eps_res).dropna()
@@ -1186,7 +529,7 @@
 plt.legend()
 plt.show()
 
-# Question 17. 
+# ## Question 17. 
 #
 # Instead of fixing ε, use ε(n) in Equation 1 with different values of n∗.
 #
@@ -1201,7 +544,7 @@
     for n_star in n_stars :
         print(f">> n* = {n_star}")
         player = DQNPlayer(epsilon=lambda n: decreasing_epsilon(n, n_star = n_star))
-        result = play_n_games(player, player, n_games=20_000, update_players="both", verbose=False, evaluate=player)
+        result = play_n_games_dqn(player, player, n_games=N_GAMES, update_players="both", verbose=False, evaluate=player)
         result["n_star"] = n_star
         results.append(result)
     effect = pd.concat(results).dropna()
@@ -1216,16 +559,4 @@
     ax.set_ylabel("metric value")
     ax.set_title(f"n* = {n_star}")
 plt.legend()
-plt.show()
-=======
-# +
-player_1 = DQNPlayer()
-player_2 = OptimalPlayer(epsilon=0.5)
-n_games = 20_001
-results = play_n_games(player_1, player_2, n_games=n_games, update_players=1, verbose=False)
-# Group games into bins of 250 games
-results['bins'] = pd.cut(results.game, range(0, n_games, 250)).apply(lambda x: x.right)
-
-sns.lineplot(data=results.groupby("bins").mean(), x="game", y="reward_1")  #
->>>>>>> ccb191c7
-
+plt.show()