--- conflicted
+++ resolved
@@ -222,7 +222,7 @@
                 
                 rolling_win_average += reward_1
                 if (game_number + 1) % 250 == 0:
-                    print(rolling_win_average / 250, end='\r')
+                    #print(rolling_win_average / 250, end='\r')
                     rolling_win_average = 0
 
                 # Compute M_opt and M_rand on the specified players every 250 games
@@ -319,18 +319,38 @@
 
 # ## 2.1 Learning from experts
 #
+# In this section, you will study whether Q-learning can learn to play Tic Tac Toe by playing against
+# Opt($\epsilon$opt) for some $\epsilon$opt ∈ [0, 1]. To do so, implement the Q-learning algorithm. To check the algorithm,
+# run a Q-learning agent, with a fixed and arbitrary $\epsilon \in [0, 1)$, against Opt(0.5) for 20’000 games – switch
+# the 1st player after every game.
+#
 # ### Question 1:
-
+#
+# Plot average reward for every 250 games during training – i.e. after the 50th game, plot the average reward of the first 250 games, after the 100th game, plot the average reward of games 51 to 100, etc. Does the agent learn to play Tic Tac Toe?
+
+# +
+## player we will train
 player_1 = QPlayer()
+
+## opponent, optimal player with 0.5 as epsilon_opt
 player_2 = OptimalPlayer(epsilon=0.5)
+
 results = play_n_games(player_1, player_2, n_games=20_000, update_players=1, verbose=False)
+
 # Group games into bins of 250 games
 results['bins'] = pd.cut(results.game, range(0, 20_001, 250)).apply(lambda x: x.right)
-sns.lineplot(data=results.groupby("bins").mean(), x="game", y="reward_1")
-
+g = sns.lineplot(data=results.groupby("bins").mean(), x="game", y="reward_1")
+g.set_title("Average reward every 250 games")
+g.set_ylabel("average reward")
+
+plt.savefig("plots/question1.jpg", dpi=100)
+
+
+# -
 
 # ### Question 2
 
+## definition of the decreasing epsilon
 def decreasing_epsilon(n, eps_min=0.1, eps_max=0.8, n_star=10_000):
     return max(eps_min, eps_max * (1 - n / n_star))
 
@@ -338,20 +358,28 @@
 LOAD_RESULTS = False
 
 # + pycharm={"name": "#%%\n"}
+## player to train with decreasing epsilon
 player_1 = QPlayer(epsilon=decreasing_epsilon)
 player_2 = OptimalPlayer(epsilon=0.5)
 results = play_n_games(player_1, player_2, n_games=20_000, update_players=1, verbose=False)
-# -
-
+
+# +
 # Group games into bins of 250 games
 results['bins'] = pd.cut(results.game, range(0, 20_001, 250)).apply(lambda x: x.right)
-sns.lineplot(data=results.groupby("bins").mean(), x="game", y="reward_1")
+g = sns.lineplot(data=results.groupby("bins").mean(), x="game", y="reward_1")
+g.set_ylabel("Average reward")
+g.set_title("Average reward every 250 games")
+
+plt.savefig("plots/question2.jpg")
+# -
 
 # Let's try several values of $n^*$ to see its effect. We use these values of $n^*$ :
 
 ns_star = np.arange(0,42_000,8_000)
 ns_star[0] = 1
 ns_star
+
+LOAD_RESULTS = True
 
 if not LOAD_RESULTS:
     results = []
@@ -365,9 +393,11 @@
         results.append(avg_reward)
 
 
+# +
 def add_bins(subdf):
-    subdf['bins'] = pd.cut(results[1].game, range(0, 20_001, 250)).apply(lambda x: x.right)
+    subdf['bins'] = pd.cut(subdf[1].game, range(0, 20_001, 250)).apply(lambda x: x.right)
     return subdf
+
 if not LOAD_RESULTS:
     effect = pd.concat(results)
     effect = effect.groupby("n_star").apply(add_bins).groupby(["n_star", "bins"]).mean()
@@ -375,14 +405,19 @@
 else:
     effect = pd.read_csv(RESULT_FOLDER + 'n_star_effect.csv')
 
+# -
+
 effect = effect.drop(["reward_2", "game"], axis=1)
 
+# +
 plt.figure(figsize=(20, 6))
 vals = pd.pivot(effect.reset_index(), index="n_star", columns="bins", values="reward_1")
 g = sns.heatmap(vals)
 g.set_xlabel("number of games")
 g.set_ylabel("n*")
-g.set_title("impact of n* on the average reward of the agent");
+g.set_title("impact of n* on the average reward of the agent")
+
+plt.savefig("plots/question2_2.jpg");
 
 # +
 plt.figure(figsize=(15, 6))
@@ -398,7 +433,7 @@
 
 # ### Question 3
 
-LOAD_RESULTS = False
+LOAD_RESULTS = True
 
 if not LOAD_RESULTS:
     player_1 = QPlayer(epsilon = lambda n: decreasing_epsilon(n, n_star=1))
@@ -436,12 +471,14 @@
     g = sns.lineplot(data=n_star_eval[n_star_eval.n_star == n_star], x="game", y="player_1_opt", label=f"n_star={n_star}")
     g.set_ylabel('$M_{opt}$', fontsize=16)
 plt.show()
+plt.savefig("plots/question3_opt.jpg")
 
 f, a = plt.subplots(figsize=(16, 5))
 for n_star in n_stars :
     g = sns.lineplot(data=n_star_eval[n_star_eval.n_star == n_star], x="game", y="player_1_rand", label=f"n_star={n_star}")
     g.set_ylabel('$M_{rand}$', fontsize=16)
 plt.show()
+plt.savefig("plots/question3_rand.jpg")
 # -
 
 # ### Question 4
@@ -465,10 +502,21 @@
     temp_res = play_n_games(player_1, player_2, n_games=20_000, update_players=1, evaluate=player_1)
     temp_res["eps"] = eps
     eps_res.append(temp_res)
+# +
+f, a = plt.subplots(2, 2, figsize=(15, 10))
+for eps_unit_res, ax in zip(eps_res, a.flatten()):
+    eps_unit_res['bins'] = pd.cut(eps_unit_res.game, range(0, 20_001, 250)).apply(lambda x: x.right)
+    sns.lineplot(data=eps_unit_res, x="game", y="player_1_opt", label="opt", ax=ax)
+    sns.lineplot(data=eps_unit_res, x="game", y="player_1_rand", label="rand", color="orange", ax=ax)
+    ax.set_ylabel("")
+    ax.set_xlabel("")
+    ax.set_title(f"against Opt({eps_unit_res.eps.iloc[0]})")
+f.text(0.5, 0, "Number of games")
+f.text(0, 0.5, "Metric", rotation=90)
+f.suptitle("Evolution of $M_{rand}$ and $M_{opt}$ when training against Opt($\epsilon$)")
+
+plt.savefig("plots/question4.jpg", dpi=700);
 # -
-
-
-
 
 # ### Question 5
 #
@@ -489,11 +537,15 @@
 
 ## make it learn by playing against itself
 autotrain_result = play_n_games(player, player, n_games=20_000, update_players="both", evaluate=player)
-# -
-
+
+# +
 sns.lineplot(data=autotrain_result.dropna(), y="player_1_rand", x="game", label="M_rand")
-sns.lineplot(data=autotrain_result.dropna(), y="player_1_opt", x="game", label="M_opt", color="orange")
+g = sns.lineplot(data=autotrain_result.dropna(), y="player_1_opt", x="game", label="M_opt", color="orange")
+g.set_ylabel("metric")
+g.set_title("performance of self learning")
 plt.legend()
+
+plt.savefig("plots/question7.jpg", dpi=700)
 plt.show()
 
 # +
@@ -516,13 +568,23 @@
 
 autotrain_eps.player_1_rand.max(), autotrain_eps.player_1_opt.max()
 
+# +
 f, a = plt.subplots(2, 2, figsize=(15, 10))
 for eps, ax in zip(eps_opts, a.flatten()):
     sns.lineplot(data=autotrain_eps[autotrain_eps.eps == eps], y="player_1_rand", x="game", label="M_rand", ax=ax)
     sns.lineplot(data=autotrain_eps[autotrain_eps.eps == eps], y="player_1_opt", x="game", label="M_opt", ax=ax, color="orange")
-    ax.set_title(f"epsilon = {eps}")
+    ax.set_title(f"$\epsilon$ = {eps}")
+    ax.set_xlabel("")
+    ax.set_ylabel("")
 plt.legend()
+
+f.text(0.5, 0, "Number of games")
+f.text(0, 0.5, "Metric", rotation=90)
+f.suptitle("Evolution of $M_{rand}$ and $M_{opt}$ when training against Opt($\epsilon$)")
+
+plt.savefig("plots/question7_2.jpg", dpi=700)
 plt.show()
+# -
 
 
 # ### Question 8
@@ -785,15 +847,13 @@
             self.update_count = 0
 
 
+# +
 player_1 = DQNPlayer()
 player_2 = OptimalPlayer(epsilon=0.5)
 n_games = 20_001
 results = play_n_games(player_1, player_2, n_games=n_games, update_players=1, verbose=False)
 # Group games into bins of 250 games
 results['bins'] = pd.cut(results.game, range(0, n_games, 250)).apply(lambda x: x.right)
-<<<<<<< HEAD
+
 sns.lineplot(data=results.groupby("bins").mean(), x="game", y="reward_1")  #
-=======
-sns.lineplot(data=results.groupby("bins").mean(), x="game", y="reward_1")
-
->>>>>>> c98cc0df
+
